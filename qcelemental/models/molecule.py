--- conflicted
+++ resolved
@@ -114,21 +114,8 @@
       * <varies>: irregular dimension not systematically reshapable
 
     """
-<<<<<<< HEAD
     schema_name: Literal["qcschema_molecule"] = "qcschema_molecule"
-=======
-
-    schema_name: constr(strip_whitespace=True, regex="^(qcschema_molecule)$") = Field(  # type: ignore
-        qcschema_molecule_default,
-        description=(
-            f"The QCSchema specification to which this model conforms. Explicitly fixed as {qcschema_molecule_default}."
-        ),
-    )
-    schema_version: int = Field(  # type: ignore
-        2,
-        description="The version number of :attr:`~qcelemental.models.Molecule.schema_name` to which this model conforms.",
-    )
->>>>>>> 29564218
+
     validated: bool = Field(  # type: ignore
         False,
         description="A boolean indicator (for speed purposes) that the input Molecule data has been previously checked "
