from enum import Enum
from typing import Any, Dict, Optional, Set, TYPE_CHECKING, Union

import numpy as np
from pydantic import Field, validator
from typing_extensions import Literal

from .inputresult_abc import InputBase, SpecificationBase, SuccessfulResultBase
from .basemodels import ProtoModel, qcschema_draft
from .basis import BasisSet
from .common_models import (
    DriverEnum,
    Model,
)
from .types import Array

if TYPE_CHECKING:
    from pydantic.typing import ReprArgs


class AtomicResultProperties(ProtoModel):
    r"""
    Named properties of quantum chemistry computations following the MolSSI QCSchema.

    All arrays are stored flat but must be reshapable into the dimensions in attribute ``shape``, with abbreviations as follows:

    * nao: number of atomic orbitals = :attr:`~qcelemental.models.AtomicResultProperties.calcinfo_nbasis`
    * nmo: number of molecular orbitals = :attr:`~qcelemental.models.AtomicResultProperties.calcinfo_nmo`
    """

    # Calcinfo
    calcinfo_nbasis: Optional[int] = Field(None, description="The number of basis functions for the computation.")
    calcinfo_nmo: Optional[int] = Field(None, description="The number of molecular orbitals for the computation.")
    calcinfo_nalpha: Optional[int] = Field(None, description="The number of alpha electrons in the computation.")
    calcinfo_nbeta: Optional[int] = Field(None, description="The number of beta electrons in the computation.")
    calcinfo_natom: Optional[int] = Field(None, description="The number of atoms in the computation.")

    # Canonical
    nuclear_repulsion_energy: Optional[float] = Field(None, description="The nuclear repulsion energy.")
    return_energy: Optional[float] = Field(
        None,
        description="The energy of the requested method, identical to :attr:`~qcelemental.models.AtomicResult.return_result` for :attr:`~qcelemental.models.AtomicInput.driver`\ =\ :attr:`~qcelemental.models.DriverEnum.energy` computations.",
    )
    return_gradient: Optional[Array[float]] = Field(
        None,
        description="The gradient of the requested method, identical to :attr:`~qcelemental.models.AtomicResult.return_result` for :attr:`~qcelemental.models.AtomicInput.driver`\ =\ :attr:`~qcelemental.models.DriverEnum.gradient` computations.",
        units="E_h/a0",
    )
    return_hessian: Optional[Array[float]] = Field(
        None,
        description="The Hessian of the requested method, identical to :attr:`~qcelemental.models.AtomicResult.return_result` for :attr:`~qcelemental.models.AtomicInput.driver`\ =\ :attr:`~qcelemental.models.DriverEnum.hessian` computations.",
        units="E_h/a0^2",
    )

    # SCF Keywords
    scf_one_electron_energy: Optional[float] = Field(
        None,
        description="The one-electron (core Hamiltonian) energy contribution to the total SCF energy.",
        units="E_h",
    )
    scf_two_electron_energy: Optional[float] = Field(
        None,
        description="The two-electron energy contribution to the total SCF energy.",
        units="E_h",
    )
    scf_vv10_energy: Optional[float] = Field(
        None,
        description="The VV10 functional energy contribution to the total SCF energy.",
        units="E_h",
    )
    scf_xc_energy: Optional[float] = Field(
        None,
        description="The functional (XC) energy contribution to the total SCF energy.",
        units="E_h",
    )
    scf_dispersion_correction_energy: Optional[float] = Field(
        None,
        description="The dispersion correction appended to an underlying functional when a DFT-D method is requested.",
        units="E_h",
    )
    scf_dipole_moment: Optional[Array[float]] = Field(
        None,
        description="The SCF X, Y, and Z dipole components",
        units="e a0",
    )
    scf_quadrupole_moment: Optional[Array[float]] = Field(
        None,
        description="The quadrupole components (redundant; 6 unique).",
        shape=[3, 3],
        units="e a0^2",
    )
    scf_total_energy: Optional[float] = Field(
        None,
        description="The total electronic energy of the SCF stage of the calculation.",
        units="E_h",
    )
    scf_total_gradient: Optional[Array[float]] = Field(
        None,
        description="The total electronic gradient of the SCF stage of the calculation.",
        units="E_h/a0",
    )
    scf_total_hessian: Optional[Array[float]] = Field(
        None,
        description="The total electronic Hessian of the SCF stage of the calculation.",
        units="E_h/a0^2",
    )
    scf_iterations: Optional[int] = Field(None, description="The number of SCF iterations taken before convergence.")

    # MP2 Keywords
    mp2_same_spin_correlation_energy: Optional[float] = Field(
        None,
        description="The portion of MP2 doubles correlation energy from same-spin (i.e. triplet) correlations, without any user scaling.",
        units="E_h",
    )
    mp2_opposite_spin_correlation_energy: Optional[float] = Field(
        None,
        description="The portion of MP2 doubles correlation energy from opposite-spin (i.e. singlet) correlations, without any user scaling.",
        units="E_h",
    )
    mp2_singles_energy: Optional[float] = Field(
        None,
        description="The singles portion of the MP2 correlation energy. Zero except in ROHF.",
        units="E_h",
    )
    mp2_doubles_energy: Optional[float] = Field(
        None,
        description="The doubles portion of the MP2 correlation energy including same-spin and opposite-spin correlations.",
        units="E_h",
    )
    mp2_correlation_energy: Optional[float] = Field(
        None,
        description="The MP2 correlation energy.",
        units="E_h",
    )
    mp2_total_energy: Optional[float] = Field(
        None,
        description="The total MP2 energy (MP2 correlation energy + HF energy).",
        units="E_h",
    )
    mp2_dipole_moment: Optional[Array[float]] = Field(
        None,
        description="The MP2 X, Y, and Z dipole components.",
        shape=[3],
        units="e a0",
    )

    # CCSD Keywords
    ccsd_same_spin_correlation_energy: Optional[float] = Field(
        None,
        description="The portion of CCSD doubles correlation energy from same-spin (i.e. triplet) correlations, without any user scaling.",
        units="E_h",
    )
    ccsd_opposite_spin_correlation_energy: Optional[float] = Field(
        None,
        description="The portion of CCSD doubles correlation energy from opposite-spin (i.e. singlet) correlations, without any user scaling.",
        units="E_h",
    )
    ccsd_singles_energy: Optional[float] = Field(
        None,
        description="The singles portion of the CCSD correlation energy. Zero except in ROHF.",
        units="E_h",
    )
    ccsd_doubles_energy: Optional[float] = Field(
        None,
        description="The doubles portion of the CCSD correlation energy including same-spin and opposite-spin correlations.",
        units="E_h",
    )
    ccsd_correlation_energy: Optional[float] = Field(
        None,
        description="The CCSD correlation energy.",
        units="E_h",
    )
    ccsd_total_energy: Optional[float] = Field(
        None,
        description="The total CCSD energy (CCSD correlation energy + HF energy).",
        units="E_h",
    )
    ccsd_dipole_moment: Optional[Array[float]] = Field(
        None,
        description="The CCSD X, Y, and Z dipole components.",
        shape=[3],
        units="e a0",
    )
    ccsd_iterations: Optional[int] = Field(None, description="The number of CCSD iterations taken before convergence.")

    # CCSD(T) keywords
    ccsd_prt_pr_correlation_energy: Optional[float] = Field(
        None,
        description="The CCSD(T) correlation energy.",
        units="E_h",
    )
    ccsd_prt_pr_total_energy: Optional[float] = Field(
        None,
        description="The total CCSD(T) energy (CCSD(T) correlation energy + HF energy).",
        units="E_h",
    )
    ccsd_prt_pr_dipole_moment: Optional[Array[float]] = Field(
        None,
        description="The CCSD(T) X, Y, and Z dipole components.",
        shape=[3],
        units="e a0",
    )

    # CCSDT keywords
    ccsdt_correlation_energy: Optional[float] = Field(
        None,
        description="The CCSDT correlation energy.",
        units="E_h",
    )
    ccsdt_total_energy: Optional[float] = Field(
        None,
        description="The total CCSDT energy (CCSDT correlation energy + HF energy).",
        units="E_h",
    )
    ccsdt_dipole_moment: Optional[Array[float]] = Field(
        None,
        description="The CCSDT X, Y, and Z dipole components.",
        shape=[3],
        units="e a0",
    )
    ccsdt_iterations: Optional[int] = Field(
        None, description="The number of CCSDT iterations taken before convergence."
    )

    # CCSDTQ keywords
    ccsdtq_correlation_energy: Optional[float] = Field(
        None,
        description="The CCSDTQ correlation energy.",
        units="E_h",
    )
    ccsdtq_total_energy: Optional[float] = Field(
        None,
        description="The total CCSDTQ energy (CCSDTQ correlation energy + HF energy).",
        units="E_h",
    )
    ccsdtq_dipole_moment: Optional[Array[float]] = Field(
        None,
        description="The CCSDTQ X, Y, and Z dipole components.",
        shape=[3],
        units="e a0",
    )
    ccsdtq_iterations: Optional[int] = Field(
        None, description="The number of CCSDTQ iterations taken before convergence."
    )

    class Config(ProtoModel.Config):
        force_skip_defaults = True

    def __repr_args__(self) -> "ReprArgs":
        return [(k, v) for k, v in self.dict().items()]

    @validator(
        "scf_dipole_moment",
        "mp2_dipole_moment",
        "ccsd_dipole_moment",
        "ccsd_prt_pr_dipole_moment",
        "scf_quadrupole_moment",
    )
    def _validate_poles(cls, v, values, field):
        if v is None:
            return v

        if field.name.endswith("_dipole_moment"):
            order = 1
        elif field.name.endswith("_quadrupole_moment"):
            order = 2

        shape = tuple([3] * order)
        return np.asarray(v).reshape(shape)

    @validator(
        "return_gradient",
        "return_hessian",
        "scf_total_gradient",
        "scf_total_hessian",
    )
    def _validate_derivs(cls, v, values, field):
        if v is None:
            return v

        nat = values.get("calcinfo_natom", None)
        if nat is None:
            raise ValueError(f"Please also set ``calcinfo_natom``!")

        if field.name.endswith("_gradient"):
            shape = (nat, 3)
        elif field.name.endswith("_hessian"):
            shape = (3 * nat, 3 * nat)

        try:
            v = np.asarray(v).reshape(shape)
        except (ValueError, AttributeError):
            raise ValueError(f"Derivative must be castable to shape {shape}!")
        return v

    def dict(self, *args, **kwargs):
        # pure-json dict repr for QCFractal compliance, see https://github.com/MolSSI/QCFractal/issues/579
        # Sep 2021: commenting below for now to allow recomposing AtomicResult.properties for qcdb.
        #   This will break QCFractal tests for now, but future qcf will be ok with it.
        # kwargs["encoding"] = "json"
        return super().dict(*args, **kwargs)


class WavefunctionProperties(ProtoModel):
    r"""Wavefunction properties resulting from a computation. Matrix quantities are stored in column-major order. Presence and contents configurable by protocol."""

    # Class properties
    _return_results_names: Set[str] = {
        "orbitals_a",
        "orbitals_b",
        "density_a",
        "density_b",
        "fock_a",
        "fock_b",
        "eigenvalues_a",
        "eigenvalues_b",
        "occupations_a",
        "occupations_b",
    }

    # The full basis set description of the quantities
    basis: BasisSet = Field(..., description=str(BasisSet.__doc__))
    restricted: bool = Field(
        ...,
        description=str(
            "If the computation was restricted or not (alpha == beta). If True, all beta quantities are skipped."
        ),
    )

    # Core Hamiltonian
    h_core_a: Optional[Array[float]] = Field(
        None, description="Alpha-spin core (one-electron) Hamiltonian in the AO basis.", shape=["nao", "nao"]
    )
    h_core_b: Optional[Array[float]] = Field(
        None, description="Beta-spin core (one-electron) Hamiltonian in the AO basis.", shape=["nao", "nao"]
    )
    h_effective_a: Optional[Array[float]] = Field(
        None, description="Alpha-spin effective core (one-electron) Hamiltonian in the AO basis.", shape=["nao", "nao"]
    )
    h_effective_b: Optional[Array[float]] = Field(
        None, description="Beta-spin effective core (one-electron) Hamiltonian in the AO basis", shape=["nao", "nao"]
    )

    # SCF Results
    scf_orbitals_a: Optional[Array[float]] = Field(
        None, description="SCF alpha-spin orbitals in the AO basis.", shape=["nao", "nmo"]
    )
    scf_orbitals_b: Optional[Array[float]] = Field(
        None, description="SCF beta-spin orbitals in the AO basis.", shape=["nao", "nmo"]
    )
    scf_density_a: Optional[Array[float]] = Field(
        None, description="SCF alpha-spin density matrix in the AO basis.", shape=["nao", "nao"]
    )
    scf_density_b: Optional[Array[float]] = Field(
        None, description="SCF beta-spin density matrix in the AO basis.", shape=["nao", "nao"]
    )
    scf_fock_a: Optional[Array[float]] = Field(
        None, description="SCF alpha-spin Fock matrix in the AO basis.", shape=["nao", "nao"]
    )
    scf_fock_b: Optional[Array[float]] = Field(
        None, description="SCF beta-spin Fock matrix in the AO basis.", shape=["nao", "nao"]
    )
    scf_eigenvalues_a: Optional[Array[float]] = Field(
        None, description="SCF alpha-spin orbital eigenvalues.", shape=["nmo"]
    )
    scf_eigenvalues_b: Optional[Array[float]] = Field(
        None, description="SCF beta-spin orbital eigenvalues.", shape=["nmo"]
    )
    scf_occupations_a: Optional[Array[float]] = Field(
        None, description="SCF alpha-spin orbital occupations.", shape=["nmo"]
    )
    scf_occupations_b: Optional[Array[float]] = Field(
        None, description="SCF beta-spin orbital occupations.", shape=["nmo"]
    )

    # BELOW from qcsk
    scf_coulomb_a: Optional[Array[float]] = Field(
        None, description="SCF alpha-spin Coulomb matrix in the AO basis.", shape=["nao", "nao"]
    )
    scf_coulomb_b: Optional[Array[float]] = Field(
        None, description="SCF beta-spin Coulomb matrix in the AO basis.", shape=["nao", "nao"]
    )
    scf_exchange_a: Optional[Array[float]] = Field(
        None, description="SCF alpha-spin exchange matrix in the AO basis.", shape=["nao", "nao"]
    )
    scf_exchange_b: Optional[Array[float]] = Field(
        None, description="SCF beta-spin exchange matrix in the AO basis.", shape=["nao", "nao"]
    )

    # Localized-orbital SCF wavefunction quantities
    localized_orbitals_a: Optional[Array[float]] = Field(
        None,
        description="Localized alpha-spin orbitals in the AO basis. All nmo orbitals are included, even if only a subset were localized.",
        shape=["nao", "nmo"],
    )
    localized_orbitals_b: Optional[Array[float]] = Field(
        None,
        description="Localized beta-spin orbitals in the AO basis. All nmo orbitals are included, even if only a subset were localized.",
        shape=["nao", "nmo"],
    )
    localized_fock_a: Optional[Array[float]] = Field(
        None,
        description="Alpha-spin Fock matrix in the localized molecular orbital basis. All nmo orbitals are included, even if only a subset were localized.",
        shape=["nmo", "nmo"],
    )
    localized_fock_b: Optional[Array[float]] = Field(
        None,
        description="Beta-spin Fock matrix in the localized molecular orbital basis. All nmo orbitals are included, even if only a subset were localized.",
        shape=["nmo", "nmo"],
    )
    # ABOVE from qcsk

    # Return results, must be defined last
    orbitals_a: Optional[str] = Field(None, description="Index to the alpha-spin orbitals of the primary return.")
    orbitals_b: Optional[str] = Field(None, description="Index to the beta-spin orbitals of the primary return.")
    density_a: Optional[str] = Field(None, description="Index to the alpha-spin density of the primary return.")
    density_b: Optional[str] = Field(None, description="Index to the beta-spin density of the primary return.")
    fock_a: Optional[str] = Field(None, description="Index to the alpha-spin Fock matrix of the primary return.")
    fock_b: Optional[str] = Field(None, description="Index to the beta-spin Fock matrix of the primary return.")
    eigenvalues_a: Optional[str] = Field(
        None, description="Index to the alpha-spin orbital eigenvalues of the primary return."
    )
    eigenvalues_b: Optional[str] = Field(
        None, description="Index to the beta-spin orbital eigenvalues of the primary return."
    )
    occupations_a: Optional[str] = Field(
        None, description="Index to the alpha-spin orbital occupations of the primary return."
    )
    occupations_b: Optional[str] = Field(
        None, description="Index to the beta-spin orbital occupations of the primary return."
    )

    class Config(ProtoModel.Config):
        force_skip_defaults = True

    @validator("scf_eigenvalues_a", "scf_eigenvalues_b", "scf_occupations_a", "scf_occupations_b")
    def _assert1d(cls, v, values):

        try:
            v = v.reshape(-1)
        except (ValueError, AttributeError):
            raise ValueError("Vector must be castable to shape (-1, )!")
        return v

    @validator("scf_orbitals_a", "scf_orbitals_b")
    def _assert2d_nao_x(cls, v, values):
        bas = values.get("basis", None)

        # Do not raise multiple errors
        if bas is None:
            return v

        try:
            v = v.reshape(bas.nbf, -1)
        except (ValueError, AttributeError):
            raise ValueError("Matrix must be castable to shape (nbf, -1)!")
        return v

    @validator(
        "h_core_a",
        "h_core_b",
        "h_effective_a",
        "h_effective_b",
        # SCF
        "scf_density_a",
        "scf_density_b",
        "scf_fock_a",
        "scf_fock_b",
    )
    def _assert2d(cls, v, values):
        bas = values.get("basis", None)

        # Do not raise multiple errors
        if bas is None:
            return v

        try:
            v = v.reshape(bas.nbf, bas.nbf)
        except (ValueError, AttributeError):
            raise ValueError("Matrix must be castable to shape (nbf, nbf)!")
        return v

    @validator(
        "orbitals_a",
        "orbitals_b",
        "density_a",
        "density_b",
        "fock_a",
        "fock_b",
        "eigenvalues_a",
        "eigenvalues_b",
        "occupations_a",
        "occupations_b",
    )
    def _assert_exists(cls, v, values):

        if values.get(v, None) is None:
            raise ValueError(f"Return quantity {v} does not exist in the values.")
        return v


class WavefunctionProtocolEnum(str, Enum):
    r"""Wavefunction to keep from a computation."""

    all = "all"
    orbitals_and_eigenvalues = "orbitals_and_eigenvalues"
    return_results = "return_results"
    none = "none"


class NativeFilesProtocolEnum(str, Enum):
    r"""CMS program files to keep from a computation."""

    all = "all"
    input = "input"
    none = "none"


class ErrorCorrectionProtocol(ProtoModel):
    r"""Configuration for how QCEngine handles error correction

    WARNING: These protocols are currently experimental and only supported by NWChem tasks
    """

    default_policy: bool = Field(
        True, description="Whether to allow error corrections to be used " "if not directly specified in `policies`"
    )
    # TODO (wardlt): Consider support for common policies (e.g., 'only increase iterations') as strings (see #182)
    policies: Optional[Dict[str, bool]] = Field(
        None,
        description="Settings that define whether specific error corrections are allowed. "
        "Keys are the name of a known error and values are whether it is allowed to be used.",
    )

    def allows(self, policy: str):
        if self.policies is None:
            return self.default_policy
        return self.policies.get(policy, self.default_policy)


class AtomicResultProtocols(ProtoModel):
    r"""Protocols regarding the manipulation of computational result data."""

    wavefunction: WavefunctionProtocolEnum = Field(
        WavefunctionProtocolEnum.none, description=str(WavefunctionProtocolEnum.__doc__)
    )
    stdout: bool = Field(True, description="Primary output file to keep from the computation")
    error_correction: ErrorCorrectionProtocol = Field(
        default_factory=ErrorCorrectionProtocol, description="Policies for error correction"
    )
    native_files: NativeFilesProtocolEnum = Field(
        NativeFilesProtocolEnum.none,
        description="Policies for keeping processed files from the computation",
    )

    class Config:
        force_skip_defaults = True


### Primary models


class AtomicSpecification(SpecificationBase):
    """Specification for a single point QC calculation"""

<<<<<<< HEAD
    schema_name: Literal["qcschema_atomicspecification"] = "qcschema_atomicspecification"
    driver: DriverEnum = Field(..., description=DriverEnum.__doc__)
    model: Model = Field(..., description=Model.__doc__)
    protocols: AtomicResultProtocols = Field(AtomicResultProtocols(), description=AtomicResultProtocols.__doc__)

=======
    id: Optional[str] = Field(None, description="The optional ID for the computation.")
    schema_name: constr(strip_whitespace=True, regex="^(qc_?schema_input)$") = Field(  # type: ignore
        qcschema_input_default,
        description=(
            f"The QCSchema specification this model conforms to. Explicitly fixed as {qcschema_input_default}."
        ),
    )
    schema_version: int = Field(
        1,
        description="The version number of :attr:`~qcelemental.models.AtomicInput.schema_name` to which this model conforms.",
    )

    molecule: Molecule = Field(..., description="The molecule to use in the computation.")
    driver: DriverEnum = Field(..., description=str(DriverEnum.__doc__))
    model: Model = Field(..., description=str(Model.__doc__))
    keywords: Dict[str, Any] = Field({}, description="The program-specific keywords to be used.")
    protocols: AtomicResultProtocols = Field(AtomicResultProtocols(), description=str(AtomicResultProtocols.__doc__))
>>>>>>> 29564218

class AtomicInput(InputBase):
    """Complete input for a single point calculation"""

<<<<<<< HEAD
    schema_name: Literal["qcschema_atomicinput"] = "qcschema_atomicinput"
    specification: AtomicSpecification = Field(..., description=AtomicSpecification.__doc__)
=======
    provenance: Provenance = Field(
        default_factory=partial(provenance_stamp, __name__), description=str(Provenance.__doc__)
    )
>>>>>>> 29564218

    class Config(ProtoModel.Config):
        def schema_extra(schema, model):
            schema["$schema"] = qcschema_draft

    def __repr_args__(self) -> "ReprArgs":
        return [
            ("driver", self.specification.driver.value),
            ("model", self.specification.model.dict()),
            ("molecule_hash", self.molecule.get_hash()[:7]),
        ]


class AtomicResult(SuccessfulResultBase):
    r"""Results from a CMS program execution."""
<<<<<<< HEAD
    schema_name: Literal["qcschema_atomicresult"] = "qcschema_atomicresult"
    input_data: AtomicInput = Field(..., description="The input data supplied to generate this computation")
    properties: AtomicResultProperties = Field(..., description=AtomicResultProperties.__base_doc__)
    wavefunction: Optional[WavefunctionProperties] = Field(None, description=str(WavefunctionProperties.__base_doc__))
=======

    schema_name: constr(strip_whitespace=True, regex="^(qc_?schema_output)$") = Field(  # type: ignore
        qcschema_output_default,
        description=(
            f"The QCSchema specification this model conforms to. Explicitly fixed as {qcschema_output_default}."
        ),
    )
    properties: AtomicResultProperties = Field(..., description=str(AtomicResultProperties.__doc__))
    wavefunction: Optional[WavefunctionProperties] = Field(None, description=str(WavefunctionProperties.__doc__))
>>>>>>> 29564218

    return_result: Union[float, Array[float], Dict[str, Any]] = Field(
        ...,
        description="The primary return specified by the :attr:`~qcelemental.models.AtomicInput.driver` field. Scalar if energy; array if gradient or hessian; dictionary with property keys if properties.",
    )  # type: ignore

<<<<<<< HEAD
    native_files: Dict[str, Any] = Field({}, description="DSL files.")
=======
    stdout: Optional[str] = Field(
        None,
        description="The primary logging output of the program, whether natively standard output or a file. Presence vs. absence (or null-ness?) configurable by protocol.",
    )
    stderr: Optional[str] = Field(None, description="The standard error of the program execution.")
    native_files: Dict[str, Any] = Field({}, description="DSL files.")

    success: bool = Field(..., description="The success of program execution. If False, other fields may be blank.")
    error: Optional[ComputeError] = Field(None, description=str(ComputeError.__doc__))
    provenance: Provenance = Field(..., description=str(Provenance.__doc__))

    @validator("schema_name", pre=True)
    def _input_to_output(cls, v):
        r"""If qcschema_input is passed in, cast it to output, otherwise no"""
        if v.lower().strip() in [qcschema_input_default, qcschema_output_default]:
            return qcschema_output_default
        raise ValueError(
            "Only {0} or {1} is allowed for schema_name, "
            "which will be converted to {0}".format(qcschema_output_default, qcschema_input_default)
        )
>>>>>>> 29564218

    @validator("return_result")
    def _validate_return_result(cls, v, values):
        if not values.get("input_data"):
            raise ValueError("input_data not correctly formatted!")
        driver = values["input_data"].specification.driver
        if driver == "gradient":
            v = np.asarray(v).reshape(-1, 3)
        elif driver == "hessian":
            v = np.asarray(v)
            nsq = int(v.size**0.5)
            v.shape = (nsq, nsq)

        return v

    @validator("wavefunction", pre=True)
    def _wavefunction_protocol(cls, value, values):

        # We are pre, gotta do extra checks
        if value is None:
            return value
        elif isinstance(value, dict):
            wfn = value.copy()
        elif isinstance(value, WavefunctionProperties):
            wfn = value.dict()
        else:
            raise ValueError("wavefunction must be None, a dict, or a WavefunctionProperties object.")

        # Handle restricted
        restricted = wfn.get("restricted", None)
        if restricted is None:
            raise ValueError("`restricted` is required.")

        if restricted:
            for k in list(wfn.keys()):
                if k.endswith("_b"):
                    wfn.pop(k)

        # Handle protocols
        wfnp = values["input_data"].specification.protocols.wavefunction
        return_keep = None
        if wfnp == "all":
            pass
        elif wfnp == "none":
            wfn = None
        elif wfnp == "return_results":
            return_keep = [
                "orbitals_a",
                "orbitals_b",
                "density_a",
                "density_b",
                "fock_a",
                "fock_b",
                "eigenvalues_a",
                "eigenvalues_b",
                "occupations_a",
                "occupations_b",
            ]
        elif wfnp == "orbitals_and_eigenvalues":
            return_keep = ["orbitals_a", "orbitals_b", "eigenvalues_a", "eigenvalues_b"]
        else:
            raise ValueError(f"Protocol `wavefunction:{wfnp}` is not understood.")

        if return_keep is not None:
            ret_wfn = {"restricted": restricted}
            if "basis" in wfn:
                ret_wfn["basis"] = wfn["basis"]

            for rk in return_keep:
                key = wfn.get(rk, None)
                if key is None:
                    continue

                ret_wfn[rk] = key
                ret_wfn[key] = wfn[key]

            return ret_wfn
        else:
            return wfn

    @validator("stdout")
    def _stdout_protocol(cls, value, values):
        if not values.get("input_data"):
            raise ValueError("input_data not correctly formatted!")
        outp = values["input_data"].specification.protocols.stdout
        if outp is True:
            return value
        elif outp is False:
            return None
        else:
            raise ValueError(f"Protocol `stdout:{outp}` is not understood")

    @validator("native_files")
    def _native_file_protocol(cls, value, values):

        ancp = values["input_data"].specification.protocols.native_files
        if ancp == "all":
            return value
        elif ancp == "none":
            return {}
        elif ancp == "input":
            return_keep = ["input"]
            if value is None:
                files = {}
            else:
                files = value.copy()
        else:
            raise ValueError(f"Protocol `native_files:{ancp}` is not understood")

        ret = {}
        for rk in return_keep:
            ret[rk] = files.get(rk, None)
<<<<<<< HEAD
        return ret
=======
        return ret


class ResultProperties(AtomicResultProperties):
    """QC Result Properties Schema.

    .. deprecated:: 0.12
       Use :py:func:`qcelemental.models.AtomicResultProperties` instead.

    """

    def __init__(self, *args, **kwargs):
        from warnings import warn

        warn(
            "ResultProperties has been renamed to AtomicResultProperties and will be removed as soon as v0.13.0",
            DeprecationWarning,
        )
        super().__init__(*args, **kwargs)


class ResultProtocols(AtomicResultProtocols):
    """QC Result Protocols Schema.

    .. deprecated:: 0.12
       Use :py:func:`qcelemental.models.AtomicResultProtocols` instead.

    """

    def __init__(self, *args, **kwargs):
        from warnings import warn

        warn(
            "ResultProtocols has been renamed to AtomicResultProtocols and will be removed as soon as v0.13.0",
            DeprecationWarning,
        )
        super().__init__(*args, **kwargs)


class ResultInput(AtomicInput):
    """QC Input Schema.

    .. deprecated:: 0.12
       Use :py:func:`qcelemental.models.AtomicInput` instead.

    """

    def __init__(self, *args, **kwargs):
        from warnings import warn

        warn("ResultInput has been renamed to AtomicInput and will be removed as soon as v0.13.0", DeprecationWarning)
        super().__init__(*args, **kwargs)


class Result(AtomicResult):
    """QC Result Schema.

    .. deprecated:: 0.12
       Use :py:func:`qcelemental.models.AtomicResult` instead.

    """

    def __init__(self, *args, **kwargs):
        from warnings import warn

        warn("Result has been renamed to AtomicResult and will be removed as soon as v0.13.0", DeprecationWarning)
        super().__init__(*args, **kwargs)
>>>>>>> 29564218
<|MERGE_RESOLUTION|>--- conflicted
+++ resolved
@@ -563,43 +563,17 @@
 class AtomicSpecification(SpecificationBase):
     """Specification for a single point QC calculation"""
 
-<<<<<<< HEAD
     schema_name: Literal["qcschema_atomicspecification"] = "qcschema_atomicspecification"
     driver: DriverEnum = Field(..., description=DriverEnum.__doc__)
     model: Model = Field(..., description=Model.__doc__)
     protocols: AtomicResultProtocols = Field(AtomicResultProtocols(), description=AtomicResultProtocols.__doc__)
 
-=======
-    id: Optional[str] = Field(None, description="The optional ID for the computation.")
-    schema_name: constr(strip_whitespace=True, regex="^(qc_?schema_input)$") = Field(  # type: ignore
-        qcschema_input_default,
-        description=(
-            f"The QCSchema specification this model conforms to. Explicitly fixed as {qcschema_input_default}."
-        ),
-    )
-    schema_version: int = Field(
-        1,
-        description="The version number of :attr:`~qcelemental.models.AtomicInput.schema_name` to which this model conforms.",
-    )
-
-    molecule: Molecule = Field(..., description="The molecule to use in the computation.")
-    driver: DriverEnum = Field(..., description=str(DriverEnum.__doc__))
-    model: Model = Field(..., description=str(Model.__doc__))
-    keywords: Dict[str, Any] = Field({}, description="The program-specific keywords to be used.")
-    protocols: AtomicResultProtocols = Field(AtomicResultProtocols(), description=str(AtomicResultProtocols.__doc__))
->>>>>>> 29564218
 
 class AtomicInput(InputBase):
     """Complete input for a single point calculation"""
 
-<<<<<<< HEAD
     schema_name: Literal["qcschema_atomicinput"] = "qcschema_atomicinput"
     specification: AtomicSpecification = Field(..., description=AtomicSpecification.__doc__)
-=======
-    provenance: Provenance = Field(
-        default_factory=partial(provenance_stamp, __name__), description=str(Provenance.__doc__)
-    )
->>>>>>> 29564218
 
     class Config(ProtoModel.Config):
         def schema_extra(schema, model):
@@ -615,52 +589,17 @@
 
 class AtomicResult(SuccessfulResultBase):
     r"""Results from a CMS program execution."""
-<<<<<<< HEAD
     schema_name: Literal["qcschema_atomicresult"] = "qcschema_atomicresult"
     input_data: AtomicInput = Field(..., description="The input data supplied to generate this computation")
     properties: AtomicResultProperties = Field(..., description=AtomicResultProperties.__base_doc__)
     wavefunction: Optional[WavefunctionProperties] = Field(None, description=str(WavefunctionProperties.__base_doc__))
-=======
-
-    schema_name: constr(strip_whitespace=True, regex="^(qc_?schema_output)$") = Field(  # type: ignore
-        qcschema_output_default,
-        description=(
-            f"The QCSchema specification this model conforms to. Explicitly fixed as {qcschema_output_default}."
-        ),
-    )
-    properties: AtomicResultProperties = Field(..., description=str(AtomicResultProperties.__doc__))
-    wavefunction: Optional[WavefunctionProperties] = Field(None, description=str(WavefunctionProperties.__doc__))
->>>>>>> 29564218
 
     return_result: Union[float, Array[float], Dict[str, Any]] = Field(
         ...,
         description="The primary return specified by the :attr:`~qcelemental.models.AtomicInput.driver` field. Scalar if energy; array if gradient or hessian; dictionary with property keys if properties.",
     )  # type: ignore
 
-<<<<<<< HEAD
     native_files: Dict[str, Any] = Field({}, description="DSL files.")
-=======
-    stdout: Optional[str] = Field(
-        None,
-        description="The primary logging output of the program, whether natively standard output or a file. Presence vs. absence (or null-ness?) configurable by protocol.",
-    )
-    stderr: Optional[str] = Field(None, description="The standard error of the program execution.")
-    native_files: Dict[str, Any] = Field({}, description="DSL files.")
-
-    success: bool = Field(..., description="The success of program execution. If False, other fields may be blank.")
-    error: Optional[ComputeError] = Field(None, description=str(ComputeError.__doc__))
-    provenance: Provenance = Field(..., description=str(Provenance.__doc__))
-
-    @validator("schema_name", pre=True)
-    def _input_to_output(cls, v):
-        r"""If qcschema_input is passed in, cast it to output, otherwise no"""
-        if v.lower().strip() in [qcschema_input_default, qcschema_output_default]:
-            return qcschema_output_default
-        raise ValueError(
-            "Only {0} or {1} is allowed for schema_name, "
-            "which will be converted to {0}".format(qcschema_output_default, qcschema_input_default)
-        )
->>>>>>> 29564218
 
     @validator("return_result")
     def _validate_return_result(cls, v, values):
@@ -773,74 +712,4 @@
         ret = {}
         for rk in return_keep:
             ret[rk] = files.get(rk, None)
-<<<<<<< HEAD
-        return ret
-=======
-        return ret
-
-
-class ResultProperties(AtomicResultProperties):
-    """QC Result Properties Schema.
-
-    .. deprecated:: 0.12
-       Use :py:func:`qcelemental.models.AtomicResultProperties` instead.
-
-    """
-
-    def __init__(self, *args, **kwargs):
-        from warnings import warn
-
-        warn(
-            "ResultProperties has been renamed to AtomicResultProperties and will be removed as soon as v0.13.0",
-            DeprecationWarning,
-        )
-        super().__init__(*args, **kwargs)
-
-
-class ResultProtocols(AtomicResultProtocols):
-    """QC Result Protocols Schema.
-
-    .. deprecated:: 0.12
-       Use :py:func:`qcelemental.models.AtomicResultProtocols` instead.
-
-    """
-
-    def __init__(self, *args, **kwargs):
-        from warnings import warn
-
-        warn(
-            "ResultProtocols has been renamed to AtomicResultProtocols and will be removed as soon as v0.13.0",
-            DeprecationWarning,
-        )
-        super().__init__(*args, **kwargs)
-
-
-class ResultInput(AtomicInput):
-    """QC Input Schema.
-
-    .. deprecated:: 0.12
-       Use :py:func:`qcelemental.models.AtomicInput` instead.
-
-    """
-
-    def __init__(self, *args, **kwargs):
-        from warnings import warn
-
-        warn("ResultInput has been renamed to AtomicInput and will be removed as soon as v0.13.0", DeprecationWarning)
-        super().__init__(*args, **kwargs)
-
-
-class Result(AtomicResult):
-    """QC Result Schema.
-
-    .. deprecated:: 0.12
-       Use :py:func:`qcelemental.models.AtomicResult` instead.
-
-    """
-
-    def __init__(self, *args, **kwargs):
-        from warnings import warn
-
-        warn("Result has been renamed to AtomicResult and will be removed as soon as v0.13.0", DeprecationWarning)
-        super().__init__(*args, **kwargs)
->>>>>>> 29564218
+        return ret