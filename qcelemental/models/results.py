from enum import Enum
from functools import partial
from typing import TYPE_CHECKING, Any, Dict, Optional, Set, Union

try:
    from typing import Literal
except ImportError:
    # remove when minimum py38
    from typing_extensions import Literal

import numpy as np

try:
    from pydantic.v1 import Field, constr, validator
except ImportError:  # Will also trap ModuleNotFoundError
    from pydantic import Field, constr, validator

from ..util import provenance_stamp
from .basemodels import ProtoModel, qcschema_draft
from .basis import BasisSet
from .common_models import ComputeError, DriverEnum, Model, Provenance, qcschema_input_default, qcschema_output_default
from .molecule import Molecule
from .types import Array

if TYPE_CHECKING:
    try:
        from pydantic.v1.typing import ReprArgs
    except ImportError:  # Will also trap ModuleNotFoundError
        from pydantic.typing import ReprArgs


class AtomicResultProperties(ProtoModel):
    r"""
    Named properties of quantum chemistry computations following the MolSSI QCSchema.

    All arrays are stored flat but must be reshapable into the dimensions in attribute ``shape``, with abbreviations as follows:

    * nao: number of atomic orbitals = :attr:`~qcelemental.models.AtomicResultProperties.calcinfo_nbasis`
    * nmo: number of molecular orbitals = :attr:`~qcelemental.models.AtomicResultProperties.calcinfo_nmo`
    """

    # Calcinfo
    calcinfo_nbasis: Optional[int] = Field(None, description="The number of basis functions for the computation.")
    calcinfo_nmo: Optional[int] = Field(None, description="The number of molecular orbitals for the computation.")
    calcinfo_nalpha: Optional[int] = Field(None, description="The number of alpha electrons in the computation.")
    calcinfo_nbeta: Optional[int] = Field(None, description="The number of beta electrons in the computation.")
    calcinfo_natom: Optional[int] = Field(None, description="The number of atoms in the computation.")

    # Canonical
    nuclear_repulsion_energy: Optional[float] = Field(None, description="The nuclear repulsion energy.")
    return_energy: Optional[float] = Field(
        None,
        description=f"The energy of the requested method, identical to :attr:`~qcelemental.models.AtomicResult.return_result` for :attr:`~qcelemental.models.AtomicInput.driver`\\ =\\ :attr:`~qcelemental.models.DriverEnum.energy` computations.",
    )
    return_gradient: Optional[Array[float]] = Field(
        None,
        description=f"The gradient of the requested method, identical to :attr:`~qcelemental.models.AtomicResult.return_result` for :attr:`~qcelemental.models.AtomicInput.driver`\\ =\\ :attr:`~qcelemental.models.DriverEnum.gradient` computations.",
        units="E_h/a0",
    )
    return_hessian: Optional[Array[float]] = Field(
        None,
        description=f"The Hessian of the requested method, identical to :attr:`~qcelemental.models.AtomicResult.return_result` for :attr:`~qcelemental.models.AtomicInput.driver`\\ =\\ :attr:`~qcelemental.models.DriverEnum.hessian` computations.",
        units="E_h/a0^2",
    )

    # SCF Keywords
    scf_one_electron_energy: Optional[float] = Field(
        None,
        description="The one-electron (core Hamiltonian) energy contribution to the total SCF energy.",
        units="E_h",
    )
    scf_two_electron_energy: Optional[float] = Field(
        None,
        description="The two-electron energy contribution to the total SCF energy.",
        units="E_h",
    )
    scf_vv10_energy: Optional[float] = Field(
        None,
        description="The VV10 functional energy contribution to the total SCF energy.",
        units="E_h",
    )
    scf_xc_energy: Optional[float] = Field(
        None,
        description="The functional (XC) energy contribution to the total SCF energy.",
        units="E_h",
    )
    scf_dispersion_correction_energy: Optional[float] = Field(
        None,
        description="The dispersion correction appended to an underlying functional when a DFT-D method is requested.",
        units="E_h",
    )
    scf_dipole_moment: Optional[Array[float]] = Field(
        None,
        description="The SCF X, Y, and Z dipole components",
        units="e a0",
    )
    scf_quadrupole_moment: Optional[Array[float]] = Field(
        None,
        description="The quadrupole components (redundant; 6 unique).",
        shape=[3, 3],
        units="e a0^2",
    )
    scf_total_energy: Optional[float] = Field(
        None,
        description="The total electronic energy of the SCF stage of the calculation.",
        units="E_h",
    )
    scf_total_gradient: Optional[Array[float]] = Field(
        None,
        description="The total electronic gradient of the SCF stage of the calculation.",
        units="E_h/a0",
    )
    scf_total_hessian: Optional[Array[float]] = Field(
        None,
        description="The total electronic Hessian of the SCF stage of the calculation.",
        units="E_h/a0^2",
    )
    scf_iterations: Optional[int] = Field(None, description="The number of SCF iterations taken before convergence.")

    # MP2 Keywords
    mp2_same_spin_correlation_energy: Optional[float] = Field(
        None,
        description="The portion of MP2 doubles correlation energy from same-spin (i.e. triplet) correlations, without any user scaling.",
        units="E_h",
    )
    mp2_opposite_spin_correlation_energy: Optional[float] = Field(
        None,
        description="The portion of MP2 doubles correlation energy from opposite-spin (i.e. singlet) correlations, without any user scaling.",
        units="E_h",
    )
    mp2_singles_energy: Optional[float] = Field(
        None,
        description="The singles portion of the MP2 correlation energy. Zero except in ROHF.",
        units="E_h",
    )
    mp2_doubles_energy: Optional[float] = Field(
        None,
        description="The doubles portion of the MP2 correlation energy including same-spin and opposite-spin correlations.",
        units="E_h",
    )
    mp2_correlation_energy: Optional[float] = Field(
        None,
        description="The MP2 correlation energy.",
        units="E_h",
    )
    mp2_total_energy: Optional[float] = Field(
        None,
        description="The total MP2 energy (MP2 correlation energy + HF energy).",
        units="E_h",
    )
    mp2_dipole_moment: Optional[Array[float]] = Field(
        None,
        description="The MP2 X, Y, and Z dipole components.",
        shape=[3],
        units="e a0",
    )

    # CCSD Keywords
    ccsd_same_spin_correlation_energy: Optional[float] = Field(
        None,
        description="The portion of CCSD doubles correlation energy from same-spin (i.e. triplet) correlations, without any user scaling.",
        units="E_h",
    )
    ccsd_opposite_spin_correlation_energy: Optional[float] = Field(
        None,
        description="The portion of CCSD doubles correlation energy from opposite-spin (i.e. singlet) correlations, without any user scaling.",
        units="E_h",
    )
    ccsd_singles_energy: Optional[float] = Field(
        None,
        description="The singles portion of the CCSD correlation energy. Zero except in ROHF.",
        units="E_h",
    )
    ccsd_doubles_energy: Optional[float] = Field(
        None,
        description="The doubles portion of the CCSD correlation energy including same-spin and opposite-spin correlations.",
        units="E_h",
    )
    ccsd_correlation_energy: Optional[float] = Field(
        None,
        description="The CCSD correlation energy.",
        units="E_h",
    )
    ccsd_total_energy: Optional[float] = Field(
        None,
        description="The total CCSD energy (CCSD correlation energy + HF energy).",
        units="E_h",
    )
    ccsd_dipole_moment: Optional[Array[float]] = Field(
        None,
        description="The CCSD X, Y, and Z dipole components.",
        shape=[3],
        units="e a0",
    )
    ccsd_iterations: Optional[int] = Field(None, description="The number of CCSD iterations taken before convergence.")

    # CCSD(T) keywords
    ccsd_prt_pr_correlation_energy: Optional[float] = Field(
        None,
        description="The CCSD(T) correlation energy.",
        units="E_h",
    )
    ccsd_prt_pr_total_energy: Optional[float] = Field(
        None,
        description="The total CCSD(T) energy (CCSD(T) correlation energy + HF energy).",
        units="E_h",
    )
    ccsd_prt_pr_dipole_moment: Optional[Array[float]] = Field(
        None,
        description="The CCSD(T) X, Y, and Z dipole components.",
        shape=[3],
        units="e a0",
    )

    # CCSDT keywords
    ccsdt_correlation_energy: Optional[float] = Field(
        None,
        description="The CCSDT correlation energy.",
        units="E_h",
    )
    ccsdt_total_energy: Optional[float] = Field(
        None,
        description="The total CCSDT energy (CCSDT correlation energy + HF energy).",
        units="E_h",
    )
    ccsdt_dipole_moment: Optional[Array[float]] = Field(
        None,
        description="The CCSDT X, Y, and Z dipole components.",
        shape=[3],
        units="e a0",
    )
    ccsdt_iterations: Optional[int] = Field(
        None, description="The number of CCSDT iterations taken before convergence."
    )

    # CCSDTQ keywords
    ccsdtq_correlation_energy: Optional[float] = Field(
        None,
        description="The CCSDTQ correlation energy.",
        units="E_h",
    )
    ccsdtq_total_energy: Optional[float] = Field(
        None,
        description="The total CCSDTQ energy (CCSDTQ correlation energy + HF energy).",
        units="E_h",
    )
    ccsdtq_dipole_moment: Optional[Array[float]] = Field(
        None,
        description="The CCSDTQ X, Y, and Z dipole components.",
        shape=[3],
        units="e a0",
    )
    ccsdtq_iterations: Optional[int] = Field(
        None, description="The number of CCSDTQ iterations taken before convergence."
    )

    class Config(ProtoModel.Config):
        force_skip_defaults = True

    def __repr_args__(self) -> "ReprArgs":
        return [(k, v) for k, v in self.dict().items()]

    @validator(
        "scf_dipole_moment",
        "mp2_dipole_moment",
        "ccsd_dipole_moment",
        "ccsd_prt_pr_dipole_moment",
        "scf_quadrupole_moment",
    )
    def _validate_poles(cls, v, values, field):
        if v is None:
            return v

        if field.name.endswith("_dipole_moment"):
            order = 1
        elif field.name.endswith("_quadrupole_moment"):
            order = 2

        shape = tuple([3] * order)
        return np.asarray(v).reshape(shape)

    @validator(
        "return_gradient",
        "return_hessian",
        "scf_total_gradient",
        "scf_total_hessian",
    )
    def _validate_derivs(cls, v, values, field):
        if v is None:
            return v

        nat = values.get("calcinfo_natom", None)
        if nat is None:
            raise ValueError(f"Please also set ``calcinfo_natom``!")

        if field.name.endswith("_gradient"):
            shape = (nat, 3)
        elif field.name.endswith("_hessian"):
            shape = (3 * nat, 3 * nat)

        try:
            v = np.asarray(v).reshape(shape)
        except (ValueError, AttributeError):
            raise ValueError(f"Derivative must be castable to shape {shape}!")
        return v

    def dict(self, *args, **kwargs):
        # pure-json dict repr for QCFractal compliance, see https://github.com/MolSSI/QCFractal/issues/579
        # Sep 2021: commenting below for now to allow recomposing AtomicResult.properties for qcdb.
        #   This will break QCFractal tests for now, but future qcf will be ok with it.
        # kwargs["encoding"] = "json"
        return super().dict(*args, **kwargs)


class WavefunctionProperties(ProtoModel):
    r"""Wavefunction properties resulting from a computation. Matrix quantities are stored in column-major order. Presence and contents configurable by protocol."""

    # Class properties
    _return_results_names: Set[str] = {
        "orbitals_a",
        "orbitals_b",
        "density_a",
        "density_b",
        "fock_a",
        "fock_b",
        "eigenvalues_a",
        "eigenvalues_b",
        "occupations_a",
        "occupations_b",
    }

    # The full basis set description of the quantities
    basis: BasisSet = Field(..., description=str(BasisSet.__doc__))
    restricted: bool = Field(
        ...,
        description=str(
            "If the computation was restricted or not (alpha == beta). If True, all beta quantities are skipped."
        ),
    )

    # Core Hamiltonian
    h_core_a: Optional[Array[float]] = Field(
        None, description="Alpha-spin core (one-electron) Hamiltonian in the AO basis.", shape=["nao", "nao"]
    )
    h_core_b: Optional[Array[float]] = Field(
        None, description="Beta-spin core (one-electron) Hamiltonian in the AO basis.", shape=["nao", "nao"]
    )
    h_effective_a: Optional[Array[float]] = Field(
        None, description="Alpha-spin effective core (one-electron) Hamiltonian in the AO basis.", shape=["nao", "nao"]
    )
    h_effective_b: Optional[Array[float]] = Field(
        None, description="Beta-spin effective core (one-electron) Hamiltonian in the AO basis", shape=["nao", "nao"]
    )

    # SCF Results
    scf_orbitals_a: Optional[Array[float]] = Field(
        None, description="SCF alpha-spin orbitals in the AO basis.", shape=["nao", "nmo"]
    )
    scf_orbitals_b: Optional[Array[float]] = Field(
        None, description="SCF beta-spin orbitals in the AO basis.", shape=["nao", "nmo"]
    )
    scf_density_a: Optional[Array[float]] = Field(
        None, description="SCF alpha-spin density matrix in the AO basis.", shape=["nao", "nao"]
    )
    scf_density_b: Optional[Array[float]] = Field(
        None, description="SCF beta-spin density matrix in the AO basis.", shape=["nao", "nao"]
    )
    scf_fock_a: Optional[Array[float]] = Field(
        None, description="SCF alpha-spin Fock matrix in the AO basis.", shape=["nao", "nao"]
    )
    scf_fock_b: Optional[Array[float]] = Field(
        None, description="SCF beta-spin Fock matrix in the AO basis.", shape=["nao", "nao"]
    )
    scf_eigenvalues_a: Optional[Array[float]] = Field(
        None, description="SCF alpha-spin orbital eigenvalues.", shape=["nmo"]
    )
    scf_eigenvalues_b: Optional[Array[float]] = Field(
        None, description="SCF beta-spin orbital eigenvalues.", shape=["nmo"]
    )
    scf_occupations_a: Optional[Array[float]] = Field(
        None, description="SCF alpha-spin orbital occupations.", shape=["nmo"]
    )
    scf_occupations_b: Optional[Array[float]] = Field(
        None, description="SCF beta-spin orbital occupations.", shape=["nmo"]
    )

    # BELOW from qcsk
    scf_coulomb_a: Optional[Array[float]] = Field(
        None, description="SCF alpha-spin Coulomb matrix in the AO basis.", shape=["nao", "nao"]
    )
    scf_coulomb_b: Optional[Array[float]] = Field(
        None, description="SCF beta-spin Coulomb matrix in the AO basis.", shape=["nao", "nao"]
    )
    scf_exchange_a: Optional[Array[float]] = Field(
        None, description="SCF alpha-spin exchange matrix in the AO basis.", shape=["nao", "nao"]
    )
    scf_exchange_b: Optional[Array[float]] = Field(
        None, description="SCF beta-spin exchange matrix in the AO basis.", shape=["nao", "nao"]
    )

    # Localized-orbital SCF wavefunction quantities
    localized_orbitals_a: Optional[Array[float]] = Field(
        None,
        description="Localized alpha-spin orbitals in the AO basis. All nmo orbitals are included, even if only a subset were localized.",
        shape=["nao", "nmo"],
    )
    localized_orbitals_b: Optional[Array[float]] = Field(
        None,
        description="Localized beta-spin orbitals in the AO basis. All nmo orbitals are included, even if only a subset were localized.",
        shape=["nao", "nmo"],
    )
    localized_fock_a: Optional[Array[float]] = Field(
        None,
        description="Alpha-spin Fock matrix in the localized molecular orbital basis. All nmo orbitals are included, even if only a subset were localized.",
        shape=["nmo", "nmo"],
    )
    localized_fock_b: Optional[Array[float]] = Field(
        None,
        description="Beta-spin Fock matrix in the localized molecular orbital basis. All nmo orbitals are included, even if only a subset were localized.",
        shape=["nmo", "nmo"],
    )
    # ABOVE from qcsk

    # Return results, must be defined last
    orbitals_a: Optional[str] = Field(None, description="Index to the alpha-spin orbitals of the primary return.")
    orbitals_b: Optional[str] = Field(None, description="Index to the beta-spin orbitals of the primary return.")
    density_a: Optional[str] = Field(None, description="Index to the alpha-spin density of the primary return.")
    density_b: Optional[str] = Field(None, description="Index to the beta-spin density of the primary return.")
    fock_a: Optional[str] = Field(None, description="Index to the alpha-spin Fock matrix of the primary return.")
    fock_b: Optional[str] = Field(None, description="Index to the beta-spin Fock matrix of the primary return.")
    eigenvalues_a: Optional[str] = Field(
        None, description="Index to the alpha-spin orbital eigenvalues of the primary return."
    )
    eigenvalues_b: Optional[str] = Field(
        None, description="Index to the beta-spin orbital eigenvalues of the primary return."
    )
    occupations_a: Optional[str] = Field(
        None, description="Index to the alpha-spin orbital occupations of the primary return."
    )
    occupations_b: Optional[str] = Field(
        None, description="Index to the beta-spin orbital occupations of the primary return."
    )

    class Config(ProtoModel.Config):
        force_skip_defaults = True

    @validator("scf_eigenvalues_a", "scf_eigenvalues_b", "scf_occupations_a", "scf_occupations_b")
    def _assert1d(cls, v, values):
        try:
            v = v.reshape(-1)
        except (ValueError, AttributeError):
            raise ValueError("Vector must be castable to shape (-1, )!")
        return v

    @validator("scf_orbitals_a", "scf_orbitals_b")
    def _assert2d_nao_x(cls, v, values):
        bas = values.get("basis", None)

        # Do not raise multiple errors
        if bas is None:
            return v

        try:
            v = v.reshape(bas.nbf, -1)
        except (ValueError, AttributeError):
            raise ValueError("Matrix must be castable to shape (nbf, -1)!")
        return v

    @validator(
        "h_core_a",
        "h_core_b",
        "h_effective_a",
        "h_effective_b",
        # SCF
        "scf_density_a",
        "scf_density_b",
        "scf_fock_a",
        "scf_fock_b",
    )
    def _assert2d(cls, v, values):
        bas = values.get("basis", None)

        # Do not raise multiple errors
        if bas is None:
            return v

        try:
            v = v.reshape(bas.nbf, bas.nbf)
        except (ValueError, AttributeError):
            raise ValueError("Matrix must be castable to shape (nbf, nbf)!")
        return v

    @validator(
        "orbitals_a",
        "orbitals_b",
        "density_a",
        "density_b",
        "fock_a",
        "fock_b",
        "eigenvalues_a",
        "eigenvalues_b",
        "occupations_a",
        "occupations_b",
    )
    def _assert_exists(cls, v, values):
        if values.get(v, None) is None:
            raise ValueError(f"Return quantity {v} does not exist in the values.")
        return v


class WavefunctionProtocolEnum(str, Enum):
    r"""Wavefunction to keep from a computation."""

    all = "all"
    orbitals_and_eigenvalues = "orbitals_and_eigenvalues"
    occupations_and_eigenvalues = "occupations_and_eigenvalues"
    return_results = "return_results"
    none = "none"


class ErrorCorrectionProtocol(ProtoModel):
    r"""Configuration for how QCEngine handles error correction

    WARNING: These protocols are currently experimental and only supported by NWChem tasks
    """

    default_policy: bool = Field(
        True, description="Whether to allow error corrections to be used " "if not directly specified in `policies`"
    )
    # TODO (wardlt): Consider support for common policies (e.g., 'only increase iterations') as strings (see #182)
    policies: Optional[Dict[str, bool]] = Field(
        None,
        description="Settings that define whether specific error corrections are allowed. "
        "Keys are the name of a known error and values are whether it is allowed to be used.",
    )

    def allows(self, policy: str):
        if self.policies is None:
            return self.default_policy
        return self.policies.get(policy, self.default_policy)


class NativeFilesProtocolEnum(str, Enum):
    r"""CMS program files to keep from a computation."""

    all = "all"
    input = "input"
    none = "none"


class AtomicResultProtocols(ProtoModel):
    r"""Protocols regarding the manipulation of computational result data."""

    wavefunction: WavefunctionProtocolEnum = Field(
        WavefunctionProtocolEnum.none, description=str(WavefunctionProtocolEnum.__doc__)
    )
    stdout: bool = Field(True, description="Primary output file to keep from the computation")
    error_correction: ErrorCorrectionProtocol = Field(
        default_factory=ErrorCorrectionProtocol, description="Policies for error correction"
    )
    native_files: NativeFilesProtocolEnum = Field(
        NativeFilesProtocolEnum.none,
        description="Policies for keeping processed files from the computation",
    )

    class Config:
        force_skip_defaults = True


### Primary models


class AtomicInput(ProtoModel):
    r"""The MolSSI Quantum Chemistry Schema"""

    id: Optional[str] = Field(None, description="The optional ID for the computation.")
    schema_name: constr(strip_whitespace=True, regex=r"^(qc\_?schema_input)$") = Field(  # type: ignore
        qcschema_input_default,
        description=(
            f"The QCSchema specification this model conforms to. Explicitly fixed as {qcschema_input_default}."
        ),
    )
    schema_version: int = Field(
        1,
        description="The version number of :attr:`~qcelemental.models.AtomicInput.schema_name` to which this model conforms.",
    )

    molecule: Molecule = Field(..., description="The molecule to use in the computation.")
    driver: DriverEnum = Field(..., description=str(DriverEnum.__doc__))
    model: Model = Field(..., description=str(Model.__doc__))
    keywords: Dict[str, Any] = Field({}, description="The program-specific keywords to be used.")
    protocols: AtomicResultProtocols = Field(AtomicResultProtocols(), description=str(AtomicResultProtocols.__doc__))

    extras: Dict[str, Any] = Field(
        {},
        description="Additional information to bundle with the computation. Use for schema development and scratch space.",
    )

    provenance: Provenance = Field(
        default_factory=partial(provenance_stamp, __name__), description=str(Provenance.__doc__)
    )

    class Config(ProtoModel.Config):
        def schema_extra(schema, model):
            schema["$schema"] = qcschema_draft

    def __repr_args__(self) -> "ReprArgs":
        return [
            ("driver", self.driver.value),
            ("model", self.model.dict()),
            ("molecule_hash", self.molecule.get_hash()[:7]),
        ]


class AtomicResult(AtomicInput):
    r"""Results from a CMS program execution."""

<<<<<<< HEAD
    schema_name: Literal["qcschema_output"] = Field(
=======
    schema_name: constr(strip_whitespace=True, regex=r"^(qc\_?schema_output)$") = Field(  # type: ignore
>>>>>>> 248d9883
        qcschema_output_default,
        description=(
            f"The QCSchema specification this model conforms to. Explicitly fixed as {qcschema_output_default}."
        ),
    )
    properties: AtomicResultProperties = Field(..., description=str(AtomicResultProperties.__doc__))
    wavefunction: Optional[WavefunctionProperties] = Field(None, description=str(WavefunctionProperties.__doc__))

    return_result: Union[float, Array[float], Dict[str, Any]] = Field(
        ...,
        description="The primary return specified by the :attr:`~qcelemental.models.AtomicInput.driver` field. Scalar if energy; array if gradient or hessian; dictionary with property keys if properties.",
    )  # type: ignore

    stdout: Optional[str] = Field(
        None,
        description="The primary logging output of the program, whether natively standard output or a file. Presence vs. absence (or null-ness?) configurable by protocol.",
    )
    stderr: Optional[str] = Field(None, description="The standard error of the program execution.")
    native_files: Dict[str, Any] = Field({}, description="DSL files.")

    success: bool = Field(..., description="The success of program execution. If False, other fields may be blank.")
    error: Optional[ComputeError] = Field(None, description=str(ComputeError.__doc__))
    provenance: Provenance = Field(..., description=str(Provenance.__doc__))

    @validator("schema_name", pre=True)
    def _input_to_output(cls, v):
        r"""If qcschema_input is passed in, cast it to output, otherwise no"""
        if v.lower().strip() in [qcschema_input_default, qcschema_output_default]:
            return qcschema_output_default
        raise ValueError(
            "Only {0} or {1} is allowed for schema_name, "
            "which will be converted to {0}".format(qcschema_output_default, qcschema_input_default)
        )

    @validator("return_result")
    def _validate_return_result(cls, v, values):
        if values["driver"] == "gradient":
            v = np.asarray(v).reshape(-1, 3)
        elif values["driver"] == "hessian":
            v = np.asarray(v)
            nsq = int(v.size**0.5)
            v.shape = (nsq, nsq)

        return v

    @validator("wavefunction", pre=True)
    def _wavefunction_protocol(cls, value, values):
        # We are pre, gotta do extra checks
        if value is None:
            return value
        elif isinstance(value, dict):
            wfn = value.copy()
        elif isinstance(value, WavefunctionProperties):
            wfn = value.dict()
        else:
            raise ValueError("wavefunction must be None, a dict, or a WavefunctionProperties object.")

        # Do not propagate validation errors
        if "protocols" not in values:
            raise ValueError("Protocols was not properly formed.")

        # Handle restricted
        restricted = wfn.get("restricted", None)
        if restricted is None:
            raise ValueError("`restricted` is required.")

        if restricted:
            for k in list(wfn.keys()):
                if k.endswith("_b"):
                    wfn.pop(k)

        # Handle protocols
        wfnp = values["protocols"].wavefunction
        return_keep = None
        if wfnp == "all":
            pass
        elif wfnp == "none":
            wfn = None
        elif wfnp == "return_results":
            return_keep = [
                "orbitals_a",
                "orbitals_b",
                "density_a",
                "density_b",
                "fock_a",
                "fock_b",
                "eigenvalues_a",
                "eigenvalues_b",
                "occupations_a",
                "occupations_b",
            ]
        elif wfnp == "orbitals_and_eigenvalues":
            return_keep = ["orbitals_a", "orbitals_b", "eigenvalues_a", "eigenvalues_b"]
        elif wfnp == "occupations_and_eigenvalues":
            return_keep = ["occupations_a", "occupations_b", "eigenvalues_a", "eigenvalues_b"]
        else:
            raise ValueError(f"Protocol `wavefunction:{wfnp}` is not understood.")

        if return_keep is not None:
            ret_wfn = {"restricted": restricted}
            if "basis" in wfn:
                ret_wfn["basis"] = wfn["basis"]

            for rk in return_keep:
                key = wfn.get(rk, None)
                if key is None:
                    continue

                ret_wfn[rk] = key
                ret_wfn[key] = wfn[key]

            return ret_wfn
        else:
            return wfn

    @validator("stdout")
    def _stdout_protocol(cls, value, values):
        # Do not propagate validation errors
        if "protocols" not in values:
            raise ValueError("Protocols was not properly formed.")

        outp = values["protocols"].stdout
        if outp is True:
            return value
        elif outp is False:
            return None
        else:
            raise ValueError(f"Protocol `stdout:{outp}` is not understood")

    @validator("native_files")
    def _native_file_protocol(cls, value, values):
        ancp = values["protocols"].native_files
        if ancp == "all":
            return value
        elif ancp == "none":
            return {}
        elif ancp == "input":
            return_keep = ["input"]
            if value is None:
                files = {}
            else:
                files = value.copy()
        else:
            raise ValueError(f"Protocol `native_files:{ancp}` is not understood")

        ret = {}
        for rk in return_keep:
            ret[rk] = files.get(rk, None)
        return ret


class ResultProperties(AtomicResultProperties):
    """QC Result Properties Schema.

    .. deprecated:: 0.12
       Use :py:func:`qcelemental.models.AtomicResultProperties` instead.

    """

    def __init__(self, *args, **kwargs):
        from warnings import warn

        warn(
            "ResultProperties has been renamed to AtomicResultProperties and will be removed as soon as v0.13.0",
            DeprecationWarning,
        )
        super().__init__(*args, **kwargs)


class ResultProtocols(AtomicResultProtocols):
    """QC Result Protocols Schema.

    .. deprecated:: 0.12
       Use :py:func:`qcelemental.models.AtomicResultProtocols` instead.

    """

    def __init__(self, *args, **kwargs):
        from warnings import warn

        warn(
            "ResultProtocols has been renamed to AtomicResultProtocols and will be removed as soon as v0.13.0",
            DeprecationWarning,
        )
        super().__init__(*args, **kwargs)


class ResultInput(AtomicInput):
    """QC Input Schema.

    .. deprecated:: 0.12
       Use :py:func:`qcelemental.models.AtomicInput` instead.

    """

    def __init__(self, *args, **kwargs):
        from warnings import warn

        warn("ResultInput has been renamed to AtomicInput and will be removed as soon as v0.13.0", DeprecationWarning)
        super().__init__(*args, **kwargs)


class Result(AtomicResult):
    """QC Result Schema.

    .. deprecated:: 0.12
       Use :py:func:`qcelemental.models.AtomicResult` instead.

    """

    def __init__(self, *args, **kwargs):
        from warnings import warn

        warn("Result has been renamed to AtomicResult and will be removed as soon as v0.13.0", DeprecationWarning)
        super().__init__(*args, **kwargs)<|MERGE_RESOLUTION|>--- conflicted
+++ resolved
@@ -615,11 +615,7 @@
 class AtomicResult(AtomicInput):
     r"""Results from a CMS program execution."""
 
-<<<<<<< HEAD
     schema_name: Literal["qcschema_output"] = Field(
-=======
-    schema_name: constr(strip_whitespace=True, regex=r"^(qc\_?schema_output)$") = Field(  # type: ignore
->>>>>>> 248d9883
         qcschema_output_default,
         description=(
             f"The QCSchema specification this model conforms to. Explicitly fixed as {qcschema_output_default}."
